"""Marrow Schema metaclass definition.

This handles the irregularities of metaclass definition and usage across Python versions.
"""

from collections import OrderedDict as odict


class ElementMeta(type):
	"""Instantiation order tracking and attribute naming / collection metaclass.
	
	To use, construct subclasses of the Element class whose attributes are themselves instances of Element subclasses.
	Five attributes on your subclass have magical properties:
	
	* `inst.__sequence__`
	  An atomically incrementing (for the life of the process) counter used to preserve order.  Each instance of an
	  Element subclass is given a new sequence number automatically.
	  
	* `inst.__name__`
	  Element subclasses automatically associate attributes that are Element subclass instances with the name of the
	  attribute they were assigned to.
	  
	* `cls.__attributes__`
	  An ordered dictionary of all Element subclass instances assigned as attributes to your class. Class inheritance
	  of this attribute is handled differently: it is a combination of the `__attributes__` of all parent classes.
	  **Note:** This is only calculated at class construction time; this makes it efficient to consult frequently.
	  
	* `cls.__attributed__`
	  Called after class construction to allow you to easily perform additional work, post-annotation.
<<<<<<< HEAD
	  Should be a classmethod for full effect. Deprecated for many use cases; use Python's own `__init_subclass__`
=======
	  Should be a classmethod for full effect. Deprecatedi for many use cases; use Python's own `__init_subclass__`
>>>>>>> 98a0f5dc
	  instead. (This also allows arguments to be passed within the class definition, which is more flexible.)
	  
	* `cls.__fixup__`
	  If an instance of your Element subclass is assigned as a property to an Element subclass, this method of your
	  class will be called to notify you and allow you to make additional adjustments to the class using your subclass.
	  Should be a classmethod.
	
	Generally you will want to use one of the helper classes provided (Container, Attribute, etc.) however this can be
	useful if you only require extremely light-weight attribute features on custom objects.
	"""
	
	# Atomically incrementing sequence number.
	sequence = 0
	
	def __new__(meta, name, bases, attrs):
		"""Gather known attributes together, preserving order, and transfer attribute names to them."""
		
		# Short-circuit this logic on the root "Element" class, as it can have no attributes.
		if len(bases) == 1 and bases[0] is object:
			attrs['__attributes__'] = odict()
			return type.__new__(meta, str(name), bases, attrs)
		
		attributes = odict()
		overridden_sequence = dict()
		fixups = []
		
		# Gather the parent classes that participate in our protocol.
		for base in bases:
			if hasattr(base, '__attributes__'):
				attributes.update(base.__attributes__)
		
		# To allow for hardcoding of Attributes we eliminate keys that have been redefined.
		# They might get added back later, of course.
		for k in attrs:
			if k in attributes:
				overridden_sequence[k] = attributes[k].__sequence__
				attributes.pop(k, None)
		
		def process(name, attr):
			"""Process attributes that are Element subclass instances."""
			
			# If no name has been defined, define it declaratively.
			if not getattr(attr, '__name__', None):
				attr.__name__ = name
			
			# If this attribute existed previously, clone the sequence number to preserve order.
			if name in overridden_sequence:
				attr.__sequence__ = overridden_sequence[name]
			
			# We give attributes a chance to perform additional work.
			if hasattr(attr, '__fixup__'):
				fixups.append(attr)  # Record the attribute to prevent __get__ transformation later.
			
			return name, attr
		
		# Iteratively process the Element subclass instances and update their definition.
		attributes.update(process(k, v) for k, v in attrs.items() if isinstance(v, Element))
		attrs['__attributes__'] = odict(sorted(attributes.items(), key=lambda t: t[1].__sequence__))
		ann = attrs.setdefault('__annotations__', dict())
		
		for k, v in attributes.items():
			if not hasattr(v, 'annotation'): continue  # Skip missing or None annotations.
			ann.setdefault(k, v.annotation)  # If an annotation is already set (explicitly by the developer), skip.
		
		# Construct the new class.
		cls = type.__new__(meta, str(name), bases, attrs)
		
		# Allow the class to be notified of its own construction.  Do not ask how this avoids creating black holes.
		if hasattr(cls, '__attributed__'):
			cls.__attributed__()
		
		# We do this now to allow mutation on the completed class.
		for obj in fixups:
			obj.__fixup__(cls)
		
		return cls
	
	def __call__(meta, *args, **kw):
		"""Automatically give each new instance an atomically incrementing sequence number."""
		
		instance = type.__call__(meta, *args, **kw)
		
		instance.__sequence__ = ElementMeta.sequence
		ElementMeta.sequence += 1
		
		return instance


Element = ElementMeta("Element", (object, ), dict())

class Element(metaclass=ElementMeta):
	pass<|MERGE_RESOLUTION|>--- conflicted
+++ resolved
@@ -27,11 +27,7 @@
 	  
 	* `cls.__attributed__`
 	  Called after class construction to allow you to easily perform additional work, post-annotation.
-<<<<<<< HEAD
 	  Should be a classmethod for full effect. Deprecated for many use cases; use Python's own `__init_subclass__`
-=======
-	  Should be a classmethod for full effect. Deprecatedi for many use cases; use Python's own `__init_subclass__`
->>>>>>> 98a0f5dc
 	  instead. (This also allows arguments to be passed within the class definition, which is more flexible.)
 	  
 	* `cls.__fixup__`
